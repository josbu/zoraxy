package main

/*
  ______
 |___  /
    / / ___  _ __ __ ___  ___   _
   / / / _ \| '__/ _` \ \/ / | | |
  / /_| (_) | | | (_| |>  <| |_| |
 /_____\___/|_|  \__,_/_/\_\\__, |
                             __/ |
                            |___/

Zoraxy - A general purpose HTTP reverse proxy and forwarding tool
Author: tobychui
License: AGPLv3

--------------------------------------------

This program is free software: you can redistribute it and/or modify
it under the terms of the GNU Affero General Public License as published by
the Free Software Foundation, version 3 of the License or any later version.

This program is distributed in the hope that it will be useful,
but WITHOUT ANY WARRANTY; without even the implied warranty of
MERCHANTABILITY or FITNESS FOR A PARTICULAR PURPOSE. See the
GNU Affero General Public License for more details.

You should have received a copy of the GNU Affero General Public License
along with this program. If not, see <https://www.gnu.org/licenses/>.

*/

import (
	"flag"
	"fmt"
	"log"
	"net/http"
	"os"
	"os/signal"
	"syscall"
	"time"

	"github.com/google/uuid"
	"github.com/gorilla/csrf"
	"imuslab.com/zoraxy/mod/update"
	"imuslab.com/zoraxy/mod/utils"
)

<<<<<<< HEAD
/* SIGTERM handler, do shutdown sequences before closing */
=======
// General flags
var webUIPort = flag.String("port", ":8000", "Management web interface listening port")
var noauth = flag.Bool("noauth", false, "Disable authentication for management interface")
var showver = flag.Bool("version", false, "Show version of this server")
var allowSshLoopback = flag.Bool("sshlb", false, "Allow loopback web ssh connection (DANGER)")
var allowMdnsScanning = flag.Bool("mdns", true, "Enable mDNS scanner and transponder")
var mdnsName = flag.String("mdnsname", "", "mDNS name, leave empty to use default (zoraxy_{node-uuid}.local)")
var ztAuthToken = flag.String("ztauth", "", "ZeroTier authtoken for the local node")
var ztAPIPort = flag.Int("ztport", 9993, "ZeroTier controller API port")
var runningInDocker = flag.Bool("docker", false, "Run Zoraxy in docker compatibility mode")
var acmeAutoRenewInterval = flag.Int("autorenew", 86400, "ACME auto TLS/SSL certificate renew check interval (seconds)")
var acmeCertAutoRenewDays = flag.Int("earlyrenew", 30, "Number of days to early renew a soon expiring certificate (days)")
var enableHighSpeedGeoIPLookup = flag.Bool("fastgeoip", false, "Enable high speed geoip lookup, require 1GB extra memory (Not recommend for low end devices)")
var staticWebServerRoot = flag.String("webroot", "./www", "Static web server root folder. Only allow chnage in start paramters")
var allowWebFileManager = flag.Bool("webfm", true, "Enable web file manager for static web server root folder")
var enableAutoUpdate = flag.Bool("cfgupgrade", true, "Enable auto config upgrade if breaking change is detected")

var (
	name        = "Zoraxy"
	version     = "3.1.3"
	nodeUUID    = "generic" //System uuid, in uuidv4 format
	development = false     //Set this to false to use embedded web fs
	bootTime    = time.Now().Unix()

	/*
		Binary Embedding File System
	*/
	//go:embed web/*
	webres embed.FS

	/*
		Handler Modules
	*/
	sysdb          *database.Database              //System database
	authAgent      *auth.AuthAgent                 //Authentication agent
	tlsCertManager *tlscert.Manager                //TLS / SSL management
	redirectTable  *redirection.RuleTable          //Handle special redirection rule sets
	webminPanelMux *http.ServeMux                  //Server mux for handling webmin panel APIs
	csrfMiddleware func(http.Handler) http.Handler //CSRF protection middleware

	pathRuleHandler    *pathrule.Handler         //Handle specific path blocking or custom headers
	geodbStore         *geodb.Store              //GeoIP database, for resolving IP into country code
	accessController   *access.Controller        //Access controller, handle black list and white list
	netstatBuffers     *netstat.NetStatBuffers   //Realtime graph buffers
	statisticCollector *statistic.Collector      //Collecting statistic from visitors
	uptimeMonitor      *uptime.Monitor           //Uptime monitor service worker
	mdnsScanner        *mdns.MDNSHost            //mDNS discovery services
	ganManager         *ganserv.NetworkManager   //Global Area Network Manager
	webSshManager      *sshprox.Manager          //Web SSH connection service
	streamProxyManager *streamproxy.Manager      //Stream Proxy Manager for TCP / UDP forwarding
	acmeHandler        *acme.ACMEHandler         //Handler for ACME Certificate renew
	acmeAutoRenewer    *acme.AutoRenewer         //Handler for ACME auto renew ticking
	staticWebServer    *webserv.WebServer        //Static web server for hosting simple stuffs
	forwardProxy       *forwardproxy.Handler     //HTTP Forward proxy, basically VPN for web browser
	loadBalancer       *loadbalance.RouteManager //Global scope loadbalancer, store the state of the lb routing
	ssoHandler         *sso.SSOHandler           //Single Sign On handler

	//Helper modules
	EmailSender       *email.Sender         //Email sender that handle email sending
	AnalyticLoader    *analytic.DataLoader  //Data loader for Zoraxy Analytic
	DockerUXOptimizer *dockerux.UXOptimizer //Docker user experience optimizer, community contribution only
	SystemWideLogger  *logger.Logger        //Logger for Zoraxy
	LogViewer         *logviewer.Viewer
)

// Kill signal handler. Do something before the system the core terminate.
>>>>>>> 093ed9c2
func SetupCloseHandler() {
	c := make(chan os.Signal, 2)
	signal.Notify(c, os.Interrupt, syscall.SIGTERM)
	go func() {
		<-c
		ShutdownSeq()
		os.Exit(0)
	}()
}

func ShutdownSeq() {
	SystemWideLogger.Println("Shutting down " + SYSTEM_NAME)
	SystemWideLogger.Println("Closing Netstats Listener")
	netstatBuffers.Close()
	SystemWideLogger.Println("Closing Statistic Collector")
	statisticCollector.Close()
	if mdnsTickerStop != nil {
		SystemWideLogger.Println("Stopping mDNS Discoverer (might take a few minutes)")
		// Stop the mdns service
		mdnsTickerStop <- true
	}
	mdnsScanner.Close()
	SystemWideLogger.Println("Shutting down load balancer")
	loadBalancer.Close()
	SystemWideLogger.Println("Closing Certificates Auto Renewer")
	acmeAutoRenewer.Close()
	//Remove the tmp folder
	SystemWideLogger.Println("Cleaning up tmp files")
	os.RemoveAll("./tmp")

	//Close database
	SystemWideLogger.Println("Stopping system database")
	sysdb.Close()

	//Close logger
	SystemWideLogger.Println("Closing system wide logger")
	SystemWideLogger.Close()
}

func main() {
	//Parse startup flags
	flag.Parse()
	if *showver {
		fmt.Println(SYSTEM_NAME + " - Version " + SYSTEM_VERSION)
		os.Exit(0)
	}

	if !utils.ValidateListeningAddress(*webUIPort) {
		fmt.Println("Malformed -port (listening address) paramter. Do you mean -port=:" + *webUIPort + "?")
		os.Exit(0)
	}

	if *enableAutoUpdate {
		fmt.Println("Checking required config update")
		update.RunConfigUpdate(0, update.GetVersionIntFromVersionNumber(SYSTEM_VERSION))
	}

	SetupCloseHandler()

	//Read or create the system uuid
	uuidRecord := "./sys.uuid"
	if !utils.FileExists(uuidRecord) {
		newSystemUUID := uuid.New().String()
		os.WriteFile(uuidRecord, []byte(newSystemUUID), 0775)
	}
	uuidBytes, err := os.ReadFile(uuidRecord)
	if err != nil {
		SystemWideLogger.PrintAndLog("ZeroTier", "Unable to read system uuid from file system", nil)
		panic(err)
	}
	nodeUUID = string(uuidBytes)

	//Create a new webmin mux and csrf middleware layer
	webminPanelMux = http.NewServeMux()
	csrfMiddleware = csrf.Protect(
		[]byte(nodeUUID),
		csrf.CookieName(CSRF_COOKIENAME),
		csrf.Secure(false),
		csrf.Path("/"),
		csrf.SameSite(csrf.SameSiteLaxMode),
	)

	//Startup all modules
	startupSequence()

	//Initiate management interface APIs
	requireAuth = !(*noauth)
	initAPIs(webminPanelMux)

	//Start the reverse proxy server in go routine
	go func() {
		ReverseProxtInit()
	}()

	time.Sleep(500 * time.Millisecond)

	//Start the finalize sequences
	finalSequence()

	SystemWideLogger.Println(SYSTEM_NAME + " started. Visit control panel at http://localhost" + *webUIPort)
	err = http.ListenAndServe(*webUIPort, csrfMiddleware(webminPanelMux))

	if err != nil {
		log.Fatal(err)
	}
}<|MERGE_RESOLUTION|>--- conflicted
+++ resolved
@@ -46,76 +46,8 @@
 	"imuslab.com/zoraxy/mod/utils"
 )
 
-<<<<<<< HEAD
+
 /* SIGTERM handler, do shutdown sequences before closing */
-=======
-// General flags
-var webUIPort = flag.String("port", ":8000", "Management web interface listening port")
-var noauth = flag.Bool("noauth", false, "Disable authentication for management interface")
-var showver = flag.Bool("version", false, "Show version of this server")
-var allowSshLoopback = flag.Bool("sshlb", false, "Allow loopback web ssh connection (DANGER)")
-var allowMdnsScanning = flag.Bool("mdns", true, "Enable mDNS scanner and transponder")
-var mdnsName = flag.String("mdnsname", "", "mDNS name, leave empty to use default (zoraxy_{node-uuid}.local)")
-var ztAuthToken = flag.String("ztauth", "", "ZeroTier authtoken for the local node")
-var ztAPIPort = flag.Int("ztport", 9993, "ZeroTier controller API port")
-var runningInDocker = flag.Bool("docker", false, "Run Zoraxy in docker compatibility mode")
-var acmeAutoRenewInterval = flag.Int("autorenew", 86400, "ACME auto TLS/SSL certificate renew check interval (seconds)")
-var acmeCertAutoRenewDays = flag.Int("earlyrenew", 30, "Number of days to early renew a soon expiring certificate (days)")
-var enableHighSpeedGeoIPLookup = flag.Bool("fastgeoip", false, "Enable high speed geoip lookup, require 1GB extra memory (Not recommend for low end devices)")
-var staticWebServerRoot = flag.String("webroot", "./www", "Static web server root folder. Only allow chnage in start paramters")
-var allowWebFileManager = flag.Bool("webfm", true, "Enable web file manager for static web server root folder")
-var enableAutoUpdate = flag.Bool("cfgupgrade", true, "Enable auto config upgrade if breaking change is detected")
-
-var (
-	name        = "Zoraxy"
-	version     = "3.1.3"
-	nodeUUID    = "generic" //System uuid, in uuidv4 format
-	development = false     //Set this to false to use embedded web fs
-	bootTime    = time.Now().Unix()
-
-	/*
-		Binary Embedding File System
-	*/
-	//go:embed web/*
-	webres embed.FS
-
-	/*
-		Handler Modules
-	*/
-	sysdb          *database.Database              //System database
-	authAgent      *auth.AuthAgent                 //Authentication agent
-	tlsCertManager *tlscert.Manager                //TLS / SSL management
-	redirectTable  *redirection.RuleTable          //Handle special redirection rule sets
-	webminPanelMux *http.ServeMux                  //Server mux for handling webmin panel APIs
-	csrfMiddleware func(http.Handler) http.Handler //CSRF protection middleware
-
-	pathRuleHandler    *pathrule.Handler         //Handle specific path blocking or custom headers
-	geodbStore         *geodb.Store              //GeoIP database, for resolving IP into country code
-	accessController   *access.Controller        //Access controller, handle black list and white list
-	netstatBuffers     *netstat.NetStatBuffers   //Realtime graph buffers
-	statisticCollector *statistic.Collector      //Collecting statistic from visitors
-	uptimeMonitor      *uptime.Monitor           //Uptime monitor service worker
-	mdnsScanner        *mdns.MDNSHost            //mDNS discovery services
-	ganManager         *ganserv.NetworkManager   //Global Area Network Manager
-	webSshManager      *sshprox.Manager          //Web SSH connection service
-	streamProxyManager *streamproxy.Manager      //Stream Proxy Manager for TCP / UDP forwarding
-	acmeHandler        *acme.ACMEHandler         //Handler for ACME Certificate renew
-	acmeAutoRenewer    *acme.AutoRenewer         //Handler for ACME auto renew ticking
-	staticWebServer    *webserv.WebServer        //Static web server for hosting simple stuffs
-	forwardProxy       *forwardproxy.Handler     //HTTP Forward proxy, basically VPN for web browser
-	loadBalancer       *loadbalance.RouteManager //Global scope loadbalancer, store the state of the lb routing
-	ssoHandler         *sso.SSOHandler           //Single Sign On handler
-
-	//Helper modules
-	EmailSender       *email.Sender         //Email sender that handle email sending
-	AnalyticLoader    *analytic.DataLoader  //Data loader for Zoraxy Analytic
-	DockerUXOptimizer *dockerux.UXOptimizer //Docker user experience optimizer, community contribution only
-	SystemWideLogger  *logger.Logger        //Logger for Zoraxy
-	LogViewer         *logviewer.Viewer
-)
-
-// Kill signal handler. Do something before the system the core terminate.
->>>>>>> 093ed9c2
 func SetupCloseHandler() {
 	c := make(chan os.Signal, 2)
 	signal.Notify(c, os.Interrupt, syscall.SIGTERM)
