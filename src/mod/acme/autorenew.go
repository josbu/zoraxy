package acme

import (
	"encoding/json"
	"errors"
	"fmt"
	"log"
	"net/http"
	"net/mail"
	"os"
	"path/filepath"
	"strings"
	"time"

	"imuslab.com/zoraxy/mod/utils"
)

/*
	autorenew.go

	This script handle auto renew
*/

type AutoRenewConfig struct {
	Enabled      bool     //Automatic renew is enabled
	Email        string   //Email for acme
	RenewAll     bool     //Renew all or selective renew with the slice below
	FilesToRenew []string //If RenewAll is false, renew these certificate files
}

type AutoRenewer struct {
	ConfigFilePath    string
	CertFolder        string
	AcmeHandler       *ACMEHandler
	RenewerConfig     *AutoRenewConfig
	RenewTickInterval int64
	TickerstopChan    chan bool
}

type ExpiredCerts struct {
	Domains  []string
	Filepath string
	CA       string
}

// Create an auto renew agent, require config filepath and auto scan & renew interval (seconds)
// Set renew check interval to 0 for auto (1 day)
func NewAutoRenewer(config string, certFolder string, renewCheckInterval int64, AcmeHandler *ACMEHandler) (*AutoRenewer, error) {
	if renewCheckInterval == 0 {
		renewCheckInterval = 86400 //1 day
	}

	//Load the config file. If not found, create one
	if !utils.FileExists(config) {
		//Create one
		os.MkdirAll(filepath.Dir(config), 0775)
		newConfig := AutoRenewConfig{
			RenewAll:     true,
			FilesToRenew: []string{},
		}
		js, _ := json.MarshalIndent(newConfig, "", " ")
		err := os.WriteFile(config, js, 0775)
		if err != nil {
			return nil, errors.New("Failed to create acme auto renewer config: " + err.Error())
		}
	}

	renewerConfig := AutoRenewConfig{}
	content, err := os.ReadFile(config)
	if err != nil {
		return nil, errors.New("Failed to open acme auto renewer config: " + err.Error())
	}

	err = json.Unmarshal(content, &renewerConfig)
	if err != nil {
		return nil, errors.New("Malformed acme config file: " + err.Error())
	}

	//Create an Auto renew object
	thisRenewer := AutoRenewer{
		ConfigFilePath:    config,
		CertFolder:        certFolder,
		AcmeHandler:       AcmeHandler,
		RenewerConfig:     &renewerConfig,
		RenewTickInterval: renewCheckInterval,
	}

	if thisRenewer.RenewerConfig.Enabled {
		//Start the renew ticker
		thisRenewer.StartAutoRenewTicker()

		//Check and renew certificate on startup
		go thisRenewer.CheckAndRenewCertificates()
	}

	return &thisRenewer, nil
}

func (a *AutoRenewer) StartAutoRenewTicker() {
	//Stop the previous ticker if still running
	if a.TickerstopChan != nil {
		a.TickerstopChan <- true
	}

	time.Sleep(1 * time.Second)

	ticker := time.NewTicker(time.Duration(a.RenewTickInterval) * time.Second)
	done := make(chan bool)

	//Start the ticker to check and renew every x seconds
	go func(a *AutoRenewer) {
		for {
			select {
			case <-done:
				return
			case <-ticker.C:
				log.Println("Check and renew certificates in progress")
				a.CheckAndRenewCertificates()
			}
		}
	}(a)

	a.TickerstopChan = done
}

func (a *AutoRenewer) StopAutoRenewTicker() {
	if a.TickerstopChan != nil {
		a.TickerstopChan <- true
	}

	a.TickerstopChan = nil
}

// Handle update auto renew domains
// Set opr for different mode of operations
// opr = setSelected -> Enter a list of file names (or matching rules) for auto renew
// opr = setAuto -> Set to use auto detect certificates and renew
func (a *AutoRenewer) HandleSetAutoRenewDomains(w http.ResponseWriter, r *http.Request) {
	opr, err := utils.GetPara(r, "opr")
	if err != nil {
		utils.SendErrorResponse(w, "Operation not set")
		return
	}

	if opr == "setSelected" {
		files, err := utils.PostPara(r, "domains")
		if err != nil {
			utils.SendErrorResponse(w, "Domains is not defined")
			return
		}

		//Parse it int array of string
		matchingRuleFiles := []string{}
		err = json.Unmarshal([]byte(files), &matchingRuleFiles)
		if err != nil {
			utils.SendErrorResponse(w, err.Error())
			return
		}

		//Update the configs
		a.RenewerConfig.RenewAll = false
		a.RenewerConfig.FilesToRenew = matchingRuleFiles
		a.saveRenewConfigToFile()
		utils.SendOK(w)
	} else if opr == "setAuto" {
		a.RenewerConfig.RenewAll = true
		a.saveRenewConfigToFile()
		utils.SendOK(w)
	}

}

// if auto renew all is true (aka auto scan), it will return []string{"*"}
func (a *AutoRenewer) HandleLoadAutoRenewDomains(w http.ResponseWriter, r *http.Request) {
	results := []string{}
	if a.RenewerConfig.RenewAll {
		//Auto pick which cert to renew.
		results = append(results, "*")
	} else {
		//Manually set the files to renew
		results = a.RenewerConfig.FilesToRenew
	}

	js, _ := json.Marshal(results)
	utils.SendJSONResponse(w, string(js))
}

func (a *AutoRenewer) HandleRenewPolicy(w http.ResponseWriter, r *http.Request) {
	//Load the current value
	js, _ := json.Marshal(a.RenewerConfig.RenewAll)
	utils.SendJSONResponse(w, string(js))
}

func (a *AutoRenewer) HandleRenewNow(w http.ResponseWriter, r *http.Request) {
	renewedDomains, err := a.CheckAndRenewCertificates()
	if err != nil {
		utils.SendErrorResponse(w, err.Error())
		return
	}

	message := "Domains renewed"
	if len(renewedDomains) == 0 {
		message = ("All certificates are up-to-date!")
	} else {
		message = ("The following domains have been renewed: " + strings.Join(renewedDomains, ","))
	}

	js, _ := json.Marshal(message)
	utils.SendJSONResponse(w, string(js))
}

func (a *AutoRenewer) HandleAutoRenewEnable(w http.ResponseWriter, r *http.Request) {
	val, err := utils.PostPara(r, "enable")
	if err != nil {
		js, _ := json.Marshal(a.RenewerConfig.Enabled)
		utils.SendJSONResponse(w, string(js))
	} else {
		if val == "true" {
			//Check if the email is not empty
			if a.RenewerConfig.Email == "" {
				utils.SendErrorResponse(w, "Email is not set")
				return
			}

			a.RenewerConfig.Enabled = true
			a.saveRenewConfigToFile()
			log.Println("[ACME] ACME auto renew enabled")
			a.StartAutoRenewTicker()
		} else {
			a.RenewerConfig.Enabled = false
			a.saveRenewConfigToFile()
			log.Println("[ACME] ACME auto renew disabled")
			a.StopAutoRenewTicker()
		}
	}
}

func (a *AutoRenewer) HandleACMEEmail(w http.ResponseWriter, r *http.Request) {

	email, err := utils.PostPara(r, "set")
	if err != nil {
		//Return the current email to user
		js, _ := json.Marshal(a.RenewerConfig.Email)
		utils.SendJSONResponse(w, string(js))
	} else {
		//Check if the email is valid
		_, err := mail.ParseAddress(email)
		if err != nil {
			utils.SendErrorResponse(w, err.Error())
			return
		}

		//Set the new config
		a.RenewerConfig.Email = email
		a.saveRenewConfigToFile()
	}

}

// Check and renew certificates. This check all the certificates in the
// certificate folder and return a list of certs that is renewed in this call
// Return string array with length 0 when no cert is expired
func (a *AutoRenewer) CheckAndRenewCertificates() ([]string, error) {
	certFolder := a.CertFolder
	files, err := os.ReadDir(certFolder)
	if err != nil {
		log.Println("Unable to renew certificates: " + err.Error())
		return []string{}, err
	}

	expiredCertList := []*ExpiredCerts{}
	if a.RenewerConfig.RenewAll {
		//Scan and renew all
		for _, file := range files {
			if filepath.Ext(file.Name()) == ".crt" || filepath.Ext(file.Name()) == ".pem" {
				//This is a public key file
				certBytes, err := os.ReadFile(filepath.Join(certFolder, file.Name()))
				if err != nil {
					continue
				}
				if CertExpireSoon(certBytes) || CertIsExpired(certBytes) {
					//This cert is expired
					CAName, err := ExtractIssuerName(certBytes)
					if err != nil {
						//Maybe self signed. Ignore this
						log.Println("Unable to extract issuer name for cert " + file.Name())
						continue
					}

					DNSName, err := ExtractDomains(certBytes)
					if err != nil {
						//Maybe self signed. Ignore this
						log.Println("Encounted error when trying to resolve DNS name for cert " + file.Name())
						continue
					}

					expiredCertList = append(expiredCertList, &ExpiredCerts{
						Filepath: filepath.Join(certFolder, file.Name()),
						CA:       CAName,
						Domains:  DNSName,
					})
				}
			}
		}
	} else {
		//Only renew those in the list
		for _, file := range files {
			fileName := file.Name()
			certName := fileName[:len(fileName)-len(filepath.Ext(fileName))]
			if contains(a.RenewerConfig.FilesToRenew, certName) {
				//This is the one to auto renew
				certBytes, err := os.ReadFile(filepath.Join(certFolder, file.Name()))
				if err != nil {
					continue
				}
				if CertExpireSoon(certBytes) || CertIsExpired(certBytes) {
					//This cert is expired
					CAName, err := ExtractIssuerName(certBytes)
					if err != nil {
						//Maybe self signed. Ignore this
						log.Println("Unable to extract issuer name for cert " + file.Name())
						continue
					}

					DNSName, err := ExtractDomains(certBytes)
					if err != nil {
						//Maybe self signed. Ignore this
						log.Println("Encounted error when trying to resolve DNS name for cert " + file.Name())
						continue
					}

					expiredCertList = append(expiredCertList, &ExpiredCerts{
						Filepath: filepath.Join(certFolder, file.Name()),
						CA:       CAName,
						Domains:  DNSName,
					})
				}
			}
		}
	}

	return a.renewExpiredDomains(expiredCertList)
}

func (a *AutoRenewer) Close() {
	if a.TickerstopChan != nil {
		a.TickerstopChan <- true
	}
}

// Renew the certificate by filename extract all DNS name from the
// certificate and renew them one by one by calling to the acmeHandler
func (a *AutoRenewer) renewExpiredDomains(certs []*ExpiredCerts) ([]string, error) {
	renewedCertFiles := []string{}
	for _, expiredCert := range certs {
		log.Println("Renewing " + expiredCert.Filepath + " (Might take a few minutes)")
		fileName := filepath.Base(expiredCert.Filepath)
		certName := fileName[:len(fileName)-len(filepath.Ext(fileName))]
<<<<<<< HEAD
		_, err := a.AcmeHandler.ObtainCert(expiredCert.Domains, certName, a.RenewerConfig.Email, expiredCert.CA, "", "")
=======

		// Load certificate info for ACME detail
		certInfoFilename := fmt.Sprintf("%s/%s.json", filepath.Dir(expiredCert.Filepath), certName)
		certInfo, err := loadCertInfoJSON(certInfoFilename)
		if err != nil {
			log.Printf("Renew %s certificate error, can't get the ACME detail for cert: %v, using default ACME", certName, err)
			certInfo = &CertificateInfoJSON{}
		}

		_, err = a.AcmeHandler.ObtainCert(expiredCert.Domains, certName, a.RenewerConfig.Email, certInfo.AcmeName, certInfo.AcmeUrl, certInfo.SkipTLS)
>>>>>>> 83f574e3
		if err != nil {
			log.Println("Renew " + fileName + "(" + strings.Join(expiredCert.Domains, ",") + ") failed: " + err.Error())
		} else {
			log.Println("Successfully renewed " + filepath.Base(expiredCert.Filepath))
			renewedCertFiles = append(renewedCertFiles, filepath.Base(expiredCert.Filepath))
		}
	}

	return renewedCertFiles, nil
}

// Write the current renewer config to file
func (a *AutoRenewer) saveRenewConfigToFile() error {
	js, _ := json.MarshalIndent(a.RenewerConfig, "", " ")
	return os.WriteFile(a.ConfigFilePath, js, 0775)
}<|MERGE_RESOLUTION|>--- conflicted
+++ resolved
@@ -356,9 +356,6 @@
 		log.Println("Renewing " + expiredCert.Filepath + " (Might take a few minutes)")
 		fileName := filepath.Base(expiredCert.Filepath)
 		certName := fileName[:len(fileName)-len(filepath.Ext(fileName))]
-<<<<<<< HEAD
-		_, err := a.AcmeHandler.ObtainCert(expiredCert.Domains, certName, a.RenewerConfig.Email, expiredCert.CA, "", "")
-=======
 
 		// Load certificate info for ACME detail
 		certInfoFilename := fmt.Sprintf("%s/%s.json", filepath.Dir(expiredCert.Filepath), certName)
@@ -369,7 +366,6 @@
 		}
 
 		_, err = a.AcmeHandler.ObtainCert(expiredCert.Domains, certName, a.RenewerConfig.Email, certInfo.AcmeName, certInfo.AcmeUrl, certInfo.SkipTLS)
->>>>>>> 83f574e3
 		if err != nil {
 			log.Println("Renew " + fileName + "(" + strings.Join(expiredCert.Domains, ",") + ") failed: " + err.Error())
 		} else {
