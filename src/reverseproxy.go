package main

import (
	"encoding/json"
	"net/http"
	"path/filepath"
	"sort"
	"strconv"
	"strings"
	"time"

	"imuslab.com/zoraxy/mod/auth"
	"imuslab.com/zoraxy/mod/dynamicproxy"
	"imuslab.com/zoraxy/mod/dynamicproxy/loadbalance"
	"imuslab.com/zoraxy/mod/dynamicproxy/permissionpolicy"
	"imuslab.com/zoraxy/mod/uptime"
	"imuslab.com/zoraxy/mod/utils"
)

var (
	dynamicProxyRouter *dynamicproxy.Router
)

// Add user customizable reverse proxy
func ReverseProxtInit() {
	/*
		Load Reverse Proxy Global Settings
	*/
	inboundPort := 80
	if sysdb.KeyExists("settings", "inbound") {
		sysdb.Read("settings", "inbound", &inboundPort)
		SystemWideLogger.Println("Serving inbound port ", inboundPort)
	} else {
		SystemWideLogger.Println("Inbound port not set. Using default (80)")
	}

	useTls := false
	sysdb.Read("settings", "usetls", &useTls)
	if useTls {
		SystemWideLogger.Println("TLS mode enabled. Serving proxxy request with TLS")
	} else {
		SystemWideLogger.Println("TLS mode disabled. Serving proxy request with plain http")
	}

	forceLatestTLSVersion := false
	sysdb.Read("settings", "forceLatestTLS", &forceLatestTLSVersion)
	if forceLatestTLSVersion {
		SystemWideLogger.Println("Force latest TLS mode enabled. Minimum TLS LS version is set to v1.2")
	} else {
		SystemWideLogger.Println("Force latest TLS mode disabled. Minimum TLS version is set to v1.0")
	}

	developmentMode := false
	sysdb.Read("settings", "devMode", &developmentMode)
	if useTls {
		SystemWideLogger.Println("Development mode enabled. Using no-store Cache Control policy")
	} else {
		SystemWideLogger.Println("Development mode disabled. Proxying with default Cache Control policy")
	}

	listenOnPort80 := false
	sysdb.Read("settings", "listenP80", &listenOnPort80)
	if listenOnPort80 {
		SystemWideLogger.Println("Port 80 listener enabled")
	} else {
		SystemWideLogger.Println("Port 80 listener disabled")
	}

	forceHttpsRedirect := false
	sysdb.Read("settings", "redirect", &forceHttpsRedirect)
	if forceHttpsRedirect {
		SystemWideLogger.Println("Force HTTPS mode enabled")
		//Port 80 listener must be enabled to perform http -> https redirect
		listenOnPort80 = true
	} else {
		SystemWideLogger.Println("Force HTTPS mode disabled")
	}

	/*
		Create a new proxy object
		The DynamicProxy is the parent of all reverse proxy handlers,
		use for managemening and provide functions to access proxy handlers
	*/

	dprouter, err := dynamicproxy.NewDynamicProxy(dynamicproxy.RouterOption{
		HostUUID:           nodeUUID,
		HostVersion:        version,
		Port:               inboundPort,
		UseTls:             useTls,
		ForceTLSLatest:     forceLatestTLSVersion,
		NoCache:            developmentMode,
		ListenOnPort80:     listenOnPort80,
		ForceHttpsRedirect: forceHttpsRedirect,
		TlsManager:         tlsCertManager,
		RedirectRuleTable:  redirectTable,
		GeodbStore:         geodbStore,
		StatisticCollector: statisticCollector,
		WebDirectory:       *staticWebServerRoot,
		AccessController:   accessController,
		LoadBalancer:       loadBalancer,
		Logger:             SystemWideLogger,
	})
	if err != nil {
		SystemWideLogger.PrintAndLog("proxy-config", "Unable to create dynamic proxy router", err)
		return
	}

	dynamicProxyRouter = dprouter

	/*

		Load all conf from files

	*/
	confs, _ := filepath.Glob("./conf/proxy/*.config")
	for _, conf := range confs {
		err := LoadReverseProxyConfig(conf)
		if err != nil {
			SystemWideLogger.PrintAndLog("proxy-config", "Failed to load config file: "+filepath.Base(conf), err)
			return
		}
	}

	if dynamicProxyRouter.Root == nil {
		//Root config not set (new deployment?), use internal static web server as root
		defaultRootRouter, err := GetDefaultRootConfig()
		if err != nil {
			SystemWideLogger.PrintAndLog("proxy-config", "Failed to generate default root routing", err)
			return
		}
		dynamicProxyRouter.SetProxyRouteAsRoot(defaultRootRouter)
	}

	//Start Service
	//Not sure why but delay must be added if you have another
	//reverse proxy server in front of this service
	time.Sleep(300 * time.Millisecond)
	dynamicProxyRouter.StartProxyService()
	SystemWideLogger.Println("Dynamic Reverse Proxy service started")

	//Add all proxy services to uptime monitor
	//Create a uptime monitor service
	go func() {
		//This must be done in go routine to prevent blocking on system startup
		uptimeMonitor, _ = uptime.NewUptimeMonitor(&uptime.Config{
			Targets:         GetUptimeTargetsFromReverseProxyRules(dynamicProxyRouter),
			Interval:        300,              //5 minutes
			MaxRecordsStore: 288,              //1 day
			Logger:          SystemWideLogger, //Logger
		})

		SystemWideLogger.Println("Uptime Monitor background service started")
	}()
}

func ReverseProxyHandleOnOff(w http.ResponseWriter, r *http.Request) {
	enable, _ := utils.PostPara(r, "enable") //Support root, vdir and subd
	if enable == "true" {
		err := dynamicProxyRouter.StartProxyService()
		if err != nil {
			utils.SendErrorResponse(w, err.Error())
			return
		}
	} else {
		//Check if it is loopback
		if dynamicProxyRouter.IsProxiedSubdomain(r) {
			//Loopback routing. Turning it off will make the user lost control
			//of the whole system. Do not allow shutdown
			utils.SendErrorResponse(w, "Unable to shutdown in loopback rp mode. Remove proxy rules for management interface and retry.")
			return
		}

		err := dynamicProxyRouter.StopProxyService()
		if err != nil {
			utils.SendErrorResponse(w, err.Error())
			return
		}
	}

	utils.SendOK(w)
}

func ReverseProxyHandleAddEndpoint(w http.ResponseWriter, r *http.Request) {
	eptype, err := utils.PostPara(r, "type") //Support root and host
	if err != nil {
		utils.SendErrorResponse(w, "type not defined")
		return
	}

	endpoint, err := utils.PostPara(r, "ep")
	if err != nil {
		utils.SendErrorResponse(w, "endpoint not defined")
		return
	}

	tls, _ := utils.PostPara(r, "tls")
	if tls == "" {
		tls = "false"
	}

	useTLS := (tls == "true")

	//Bypass global TLS value / allow direct access from port 80?
	bypassGlobalTLS, _ := utils.PostPara(r, "bypassGlobalTLS")
	if bypassGlobalTLS == "" {
		bypassGlobalTLS = "false"
	}

	useBypassGlobalTLS := bypassGlobalTLS == "true"

	//Enable TLS validation?
	skipTlsValidation, _ := utils.PostBool(r, "tlsval")

	//Get access rule ID
	accessRuleID, _ := utils.PostPara(r, "access")
	if accessRuleID == "" {
		accessRuleID = "default"
	}
	if !accessController.AccessRuleExists(accessRuleID) {
		utils.SendErrorResponse(w, "invalid access rule ID selected")
		return
	}

	// Require basic auth?
	requireBasicAuth, _ := utils.PostBool(r, "bauth")

	//Use sticky session?
	useStickySession, _ := utils.PostBool(r, "stickysess")

	// Require Rate Limiting?
	requireRateLimit := false
	proxyRateLimit := 1000

	requireRateLimit, err = utils.PostBool(r, "rate")
	if err != nil {
		requireRateLimit = false
	}
	if requireRateLimit {
		proxyRateLimit, err = utils.PostInt(r, "ratenum")
		if err != nil {
			proxyRateLimit = 0
		}
		if err != nil {
			utils.SendErrorResponse(w, "invalid rate limit number")
			return
		}
		if proxyRateLimit <= 0 {
			utils.SendErrorResponse(w, "rate limit number must be greater than 0")
			return
		}
	}

	// Bypass WebSocket Origin Check
	strbpwsorg, _ := utils.PostPara(r, "bpwsorg")
	if strbpwsorg == "" {
		strbpwsorg = "false"
	}
	bypassWebsocketOriginCheck := (strbpwsorg == "true")

	//Prase the basic auth to correct structure
	cred, _ := utils.PostPara(r, "cred")
	basicAuthCredentials := []*dynamicproxy.BasicAuthCredentials{}
	if requireBasicAuth {
		preProcessCredentials := []*dynamicproxy.BasicAuthUnhashedCredentials{}
		err = json.Unmarshal([]byte(cred), &preProcessCredentials)
		if err != nil {
			utils.SendErrorResponse(w, "invalid user credentials")
			return
		}

		//Check if there are empty password credentials
		for _, credObj := range preProcessCredentials {
			if strings.TrimSpace(credObj.Password) == "" {
				utils.SendErrorResponse(w, credObj.Username+" has empty password")
				return
			}
		}

		//Convert and hash the passwords
		for _, credObj := range preProcessCredentials {
			basicAuthCredentials = append(basicAuthCredentials, &dynamicproxy.BasicAuthCredentials{
				Username:     credObj.Username,
				PasswordHash: auth.Hash(credObj.Password),
			})
		}
	}

	var proxyEndpointCreated *dynamicproxy.ProxyEndpoint
	if eptype == "host" {
		rootOrMatchingDomain, err := utils.PostPara(r, "rootname")
		if err != nil {
			utils.SendErrorResponse(w, "hostname not defined")
			return
		}
		rootOrMatchingDomain = strings.TrimSpace(rootOrMatchingDomain)

		//Check if it contains ",", if yes, split the remainings as alias
		aliasHostnames := []string{}
		if strings.Contains(rootOrMatchingDomain, ",") {
			matchingDomains := strings.Split(rootOrMatchingDomain, ",")
			if len(matchingDomains) > 1 {
				rootOrMatchingDomain = matchingDomains[0]
				for _, aliasHostname := range matchingDomains[1:] {
					//Filter out any space
					aliasHostnames = append(aliasHostnames, strings.TrimSpace(aliasHostname))
				}
			}
		}

		//Generate a proxy endpoint object
		thisProxyEndpoint := dynamicproxy.ProxyEndpoint{
			//I/O
			ProxyType:            dynamicproxy.ProxyType_Host,
			RootOrMatchingDomain: rootOrMatchingDomain,
			MatchingDomainAlias:  aliasHostnames,
			ActiveOrigins: []*loadbalance.Upstream{
				{
					OriginIpOrDomain:         endpoint,
					RequireTLS:               useTLS,
					SkipCertValidations:      skipTlsValidation,
					SkipWebSocketOriginCheck: bypassWebsocketOriginCheck,
					Weight:                   1,
				},
			},
			InactiveOrigins:  []*loadbalance.Upstream{},
			UseStickySession: useStickySession,

			//TLS
			BypassGlobalTLS:  useBypassGlobalTLS,
			AccessFilterUUID: accessRuleID,
			//VDir
			VirtualDirectories: []*dynamicproxy.VirtualDirectoryEndpoint{},
			//Custom headers
			UserDefinedHeaders: []*dynamicproxy.UserDefinedHeader{},
			//Auth
			RequireBasicAuth:        requireBasicAuth,
			BasicAuthCredentials:    basicAuthCredentials,
			BasicAuthExceptionRules: []*dynamicproxy.BasicAuthExceptionRule{},
			DefaultSiteOption:       0,
			DefaultSiteValue:        "",
			// Rate Limit
			RequireRateLimit: requireRateLimit,
			RateLimit:        int64(proxyRateLimit),
		}

		preparedEndpoint, err := dynamicProxyRouter.PrepareProxyRoute(&thisProxyEndpoint)
		if err != nil {
			utils.SendErrorResponse(w, "unable to prepare proxy route to target endpoint: "+err.Error())
			return
		}

		dynamicProxyRouter.AddProxyRouteToRuntime(preparedEndpoint)
		proxyEndpointCreated = &thisProxyEndpoint
	} else if eptype == "root" {
		//Get the default site options and target
		dsOptString, err := utils.PostPara(r, "defaultSiteOpt")
		if err != nil {
			utils.SendErrorResponse(w, "default site action not defined")
			return
		}

		var defaultSiteOption int = 1
		opt, err := strconv.Atoi(dsOptString)
		if err != nil {
			utils.SendErrorResponse(w, "invalid default site option")
			return
		}

		defaultSiteOption = opt

		dsVal, err := utils.PostPara(r, "defaultSiteVal")
		if err != nil && (defaultSiteOption == 1 || defaultSiteOption == 2) {
			//Reverse proxy or redirect, must require value to be set
			utils.SendErrorResponse(w, "target not defined")
			return
		}

		//Write the root options to file
		rootRoutingEndpoint := dynamicproxy.ProxyEndpoint{
			ProxyType:            dynamicproxy.ProxyType_Root,
			RootOrMatchingDomain: "/",
			ActiveOrigins: []*loadbalance.Upstream{
				{
					OriginIpOrDomain:         endpoint,
					RequireTLS:               useTLS,
					SkipCertValidations:      true,
					SkipWebSocketOriginCheck: true,
					Weight:                   1,
				},
			},
			InactiveOrigins:   []*loadbalance.Upstream{},
			BypassGlobalTLS:   false,
			DefaultSiteOption: defaultSiteOption,
			DefaultSiteValue:  dsVal,
		}
		preparedRootProxyRoute, err := dynamicProxyRouter.PrepareProxyRoute(&rootRoutingEndpoint)
		if err != nil {
			utils.SendErrorResponse(w, "unable to prepare root routing: "+err.Error())
			return
		}

		err = dynamicProxyRouter.SetProxyRouteAsRoot(preparedRootProxyRoute)
		if err != nil {
			utils.SendErrorResponse(w, "unable to update default site: "+err.Error())
			return
		}
		proxyEndpointCreated = &rootRoutingEndpoint
	} else {
		//Invalid eptype
		utils.SendErrorResponse(w, "invalid endpoint type")
		return
	}

	//Save the config to file
	err = SaveReverseProxyConfig(proxyEndpointCreated)
	if err != nil {
		SystemWideLogger.PrintAndLog("proxy-config", "Unable to save new proxy rule to file", err)
		return
	}

	//Update utm if exists
	UpdateUptimeMonitorTargets()

	utils.SendOK(w)
}

/*
ReverseProxyHandleEditEndpoint handles proxy endpoint edit
(host only, for root use Default Site page to edit)
This endpoint do not handle basic auth credential update.
The credential will be loaded from old config and reused
*/
func ReverseProxyHandleEditEndpoint(w http.ResponseWriter, r *http.Request) {
	rootNameOrMatchingDomain, err := utils.PostPara(r, "rootname")
	if err != nil {
		utils.SendErrorResponse(w, "Target proxy rule not defined")
		return
	}

	tls, _ := utils.PostPara(r, "tls")
	if tls == "" {
		tls = "false"
	}

	useStickySession, _ := utils.PostBool(r, "ss")

	//Load bypass TLS option
	bpgtls, _ := utils.PostPara(r, "bpgtls")
	if bpgtls == "" {
		bpgtls = "false"
	}
	bypassGlobalTLS := (bpgtls == "true")

	// Basic Auth
	rba, _ := utils.PostPara(r, "bauth")
	if rba == "" {
		rba = "false"
	}

	requireBasicAuth := (rba == "true")

	// Rate Limiting?
	rl, _ := utils.PostPara(r, "rate")
	if rl == "" {
		rl = "false"
	}
	requireRateLimit := (rl == "true")
	rlnum, _ := utils.PostPara(r, "ratenum")
	if rlnum == "" {
		rlnum = "0"
	}
	proxyRateLimit, err := strconv.ParseInt(rlnum, 10, 64)
	if err != nil {
		utils.SendErrorResponse(w, "invalid rate limit number")
		return
	}
<<<<<<< HEAD
=======

>>>>>>> cb469f28
	if requireRateLimit && proxyRateLimit <= 0 {
		utils.SendErrorResponse(w, "rate limit number must be greater than 0")
		return
	} else if proxyRateLimit < 0 {
		proxyRateLimit = 1000
	}

	//Load the previous basic auth credentials from current proxy rules
	targetProxyEntry, err := dynamicProxyRouter.LoadProxy(rootNameOrMatchingDomain)
	if err != nil {
		utils.SendErrorResponse(w, "Target proxy config not found or could not be loaded")
		return
	}

	//Generate a new proxyEndpoint from the new config
	newProxyEndpoint := dynamicproxy.CopyEndpoint(targetProxyEntry)
	newProxyEndpoint.BypassGlobalTLS = bypassGlobalTLS
	newProxyEndpoint.RequireBasicAuth = requireBasicAuth
	newProxyEndpoint.RequireRateLimit = requireRateLimit
	newProxyEndpoint.RateLimit = proxyRateLimit
	newProxyEndpoint.UseStickySession = useStickySession

	//Prepare to replace the current routing rule
	readyRoutingRule, err := dynamicProxyRouter.PrepareProxyRoute(newProxyEndpoint)
	if err != nil {
		utils.SendErrorResponse(w, err.Error())
		return
	}
	targetProxyEntry.Remove()
	dynamicProxyRouter.AddProxyRouteToRuntime(readyRoutingRule)

	//Save it to file
	SaveReverseProxyConfig(newProxyEndpoint)

	utils.SendOK(w)
}

func ReverseProxyHandleAlias(w http.ResponseWriter, r *http.Request) {
	rootNameOrMatchingDomain, err := utils.PostPara(r, "ep")
	if err != nil {
		utils.SendErrorResponse(w, "Invalid ep given")
		return
	}

	//No need to check for type as root (/) can be set to default route
	//and hence, you will not need alias

	//Load the previous alias from current proxy rules
	targetProxyEntry, err := dynamicProxyRouter.LoadProxy(rootNameOrMatchingDomain)
	if err != nil {
		utils.SendErrorResponse(w, "Target proxy config not found or could not be loaded")
		return
	}

	newAliasJSON, err := utils.PostPara(r, "alias")
	if err != nil {
		//No new set of alias given
		utils.SendErrorResponse(w, "new alias not given")
		return
	}

	//Write new alias to runtime and file
	newAlias := []string{}
	err = json.Unmarshal([]byte(newAliasJSON), &newAlias)
	if err != nil {
		SystemWideLogger.PrintAndLog("proxy-config", "Unable to parse new alias list", err)
		utils.SendErrorResponse(w, "Invalid alias list given")
		return
	}

	//Set the current alias
	newProxyEndpoint := dynamicproxy.CopyEndpoint(targetProxyEntry)
	newProxyEndpoint.MatchingDomainAlias = newAlias

	// Prepare to replace the current routing rule
	readyRoutingRule, err := dynamicProxyRouter.PrepareProxyRoute(newProxyEndpoint)
	if err != nil {
		utils.SendErrorResponse(w, err.Error())
		return
	}
	targetProxyEntry.Remove()
	dynamicProxyRouter.AddProxyRouteToRuntime(readyRoutingRule)

	// Save it to file
	err = SaveReverseProxyConfig(newProxyEndpoint)
	if err != nil {
		utils.SendErrorResponse(w, "Alias update failed")
		SystemWideLogger.PrintAndLog("proxy-config", "Unable to save alias update", err)
	}

	utils.SendOK(w)
}

func DeleteProxyEndpoint(w http.ResponseWriter, r *http.Request) {
	ep, err := utils.GetPara(r, "ep")
	if err != nil {
		utils.SendErrorResponse(w, "Invalid ep given")
		return
	}

	//Remove the config from runtime
	err = dynamicProxyRouter.RemoveProxyEndpointByRootname(ep)
	if err != nil {
		utils.SendErrorResponse(w, err.Error())
		return
	}

	//Remove the config from file
	err = RemoveReverseProxyConfig(ep)
	if err != nil {
		utils.SendErrorResponse(w, err.Error())
		return
	}

	//Update utm if exists
	if uptimeMonitor != nil {
		uptimeMonitor.Config.Targets = GetUptimeTargetsFromReverseProxyRules(dynamicProxyRouter)
		uptimeMonitor.CleanRecords()
	}

	//Update uptime monitor
	UpdateUptimeMonitorTargets()

	utils.SendOK(w)
}

/*
Handle update request for basic auth credential
Require paramter: ep (Endpoint) and pytype (proxy Type)
if request with GET, the handler will return current credentials
on this endpoint by its username

if request is POST, the handler will write the results to proxy config
*/
func UpdateProxyBasicAuthCredentials(w http.ResponseWriter, r *http.Request) {
	if r.Method == http.MethodGet {
		ep, err := utils.GetPara(r, "ep")
		if err != nil {
			utils.SendErrorResponse(w, "Invalid ep given")
			return
		}

		//Load the target proxy object from router
		targetProxy, err := dynamicProxyRouter.LoadProxy(ep)
		if err != nil {
			utils.SendErrorResponse(w, err.Error())
			return
		}

		usernames := []string{}
		for _, cred := range targetProxy.BasicAuthCredentials {
			usernames = append(usernames, cred.Username)
		}

		js, _ := json.Marshal(usernames)
		utils.SendJSONResponse(w, string(js))

	} else if r.Method == http.MethodPost {
		//Write to target
		ep, err := utils.PostPara(r, "ep")
		if err != nil {
			utils.SendErrorResponse(w, "Invalid ep given")
			return
		}

		creds, err := utils.PostPara(r, "creds")
		if err != nil {
			utils.SendErrorResponse(w, "Invalid ptype given")
			return
		}

		//Load the target proxy object from router
		targetProxy, err := dynamicProxyRouter.LoadProxy(ep)
		if err != nil {
			utils.SendErrorResponse(w, err.Error())
			return
		}

		//Try to marshal the content of creds into the suitable structure
		newCredentials := []*dynamicproxy.BasicAuthUnhashedCredentials{}
		err = json.Unmarshal([]byte(creds), &newCredentials)
		if err != nil {
			utils.SendErrorResponse(w, "Malformed credential data")
			return
		}

		//Merge the credentials into the original config
		//If a new username exists in old config with no pw given, keep the old pw hash
		//If a new username is found with new password, hash it and push to credential slice
		mergedCredentials := []*dynamicproxy.BasicAuthCredentials{}
		for _, credential := range newCredentials {
			if credential.Password == "" {
				//Check if exists in the old credential files
				keepUnchange := false
				for _, oldCredEntry := range targetProxy.BasicAuthCredentials {
					if oldCredEntry.Username == credential.Username {
						//Exists! Reuse the old hash
						mergedCredentials = append(mergedCredentials, &dynamicproxy.BasicAuthCredentials{
							Username:     oldCredEntry.Username,
							PasswordHash: oldCredEntry.PasswordHash,
						})
						keepUnchange = true
					}
				}

				if !keepUnchange {
					//This is a new username with no pw given
					utils.SendErrorResponse(w, "Access password for "+credential.Username+" is empty!")
					return
				}
			} else {
				//This username have given password
				mergedCredentials = append(mergedCredentials, &dynamicproxy.BasicAuthCredentials{
					Username:     credential.Username,
					PasswordHash: auth.Hash(credential.Password),
				})
			}
		}

		targetProxy.BasicAuthCredentials = mergedCredentials

		//Save it to file
		SaveReverseProxyConfig(targetProxy)

		//Replace runtime configuration
		targetProxy.UpdateToRuntime()
		utils.SendOK(w)
	} else {
		http.Error(w, "invalid usage", http.StatusMethodNotAllowed)
	}

}

// List, Update or Remove the exception paths for basic auth.
func ListProxyBasicAuthExceptionPaths(w http.ResponseWriter, r *http.Request) {

	if r.Method != http.MethodGet {
		http.Error(w, "Method Not Allowed", http.StatusMethodNotAllowed)
	}
	ep, err := utils.GetPara(r, "ep")
	if err != nil {
		utils.SendErrorResponse(w, "Invalid ep given")
		return
	}

	//Load the target proxy object from router
	targetProxy, err := dynamicProxyRouter.LoadProxy(ep)
	if err != nil {
		utils.SendErrorResponse(w, err.Error())
		return
	}

	//List all the exception paths for this proxy
	results := targetProxy.BasicAuthExceptionRules
	if results == nil {
		//It is a config from a really old version of zoraxy. Overwrite it with empty array
		results = []*dynamicproxy.BasicAuthExceptionRule{}
	}
	js, _ := json.Marshal(results)
	utils.SendJSONResponse(w, string(js))
	return
}

func AddProxyBasicAuthExceptionPaths(w http.ResponseWriter, r *http.Request) {
	ep, err := utils.PostPara(r, "ep")
	if err != nil {
		utils.SendErrorResponse(w, "Invalid ep given")
		return
	}

	matchingPrefix, err := utils.PostPara(r, "prefix")
	if err != nil {
		utils.SendErrorResponse(w, "Invalid matching prefix given")
		return
	}

	//Load the target proxy object from router
	targetProxy, err := dynamicProxyRouter.LoadProxy(ep)
	if err != nil {
		utils.SendErrorResponse(w, err.Error())
		return
	}

	//Check if the prefix starts with /. If not, prepend it
	if !strings.HasPrefix(matchingPrefix, "/") {
		matchingPrefix = "/" + matchingPrefix
	}

	//Add a new exception rule if it is not already exists
	alreadyExists := false
	for _, thisExceptionRule := range targetProxy.BasicAuthExceptionRules {
		if thisExceptionRule.PathPrefix == matchingPrefix {
			alreadyExists = true
			break
		}
	}
	if alreadyExists {
		utils.SendErrorResponse(w, "This matching path already exists")
		return
	}
	targetProxy.BasicAuthExceptionRules = append(targetProxy.BasicAuthExceptionRules, &dynamicproxy.BasicAuthExceptionRule{
		PathPrefix: strings.TrimSpace(matchingPrefix),
	})

	//Save configs to runtime and file
	targetProxy.UpdateToRuntime()
	SaveReverseProxyConfig(targetProxy)

	utils.SendOK(w)
}

func RemoveProxyBasicAuthExceptionPaths(w http.ResponseWriter, r *http.Request) {
	// Delete a rule
	ep, err := utils.PostPara(r, "ep")
	if err != nil {
		utils.SendErrorResponse(w, "Invalid ep given")
		return
	}

	matchingPrefix, err := utils.PostPara(r, "prefix")
	if err != nil {
		utils.SendErrorResponse(w, "Invalid matching prefix given")
		return
	}

	// Load the target proxy object from router
	targetProxy, err := dynamicProxyRouter.LoadProxy(ep)
	if err != nil {
		utils.SendErrorResponse(w, err.Error())
		return
	}

	newExceptionRuleList := []*dynamicproxy.BasicAuthExceptionRule{}
	matchingExists := false
	for _, thisExceptionalRule := range targetProxy.BasicAuthExceptionRules {
		if thisExceptionalRule.PathPrefix != matchingPrefix {
			newExceptionRuleList = append(newExceptionRuleList, thisExceptionalRule)
		} else {
			matchingExists = true
		}
	}

	if !matchingExists {
		utils.SendErrorResponse(w, "target matching rule not exists")
		return
	}

	targetProxy.BasicAuthExceptionRules = newExceptionRuleList

	// Save configs to runtime and file
	targetProxy.UpdateToRuntime()
	SaveReverseProxyConfig(targetProxy)

	utils.SendOK(w)
}

// Report the current status of the reverse proxy server
func ReverseProxyStatus(w http.ResponseWriter, r *http.Request) {
	js, _ := json.Marshal(dynamicProxyRouter)
	utils.SendJSONResponse(w, string(js))
}

// Toggle a certain rule on and off
func ReverseProxyToggleRuleSet(w http.ResponseWriter, r *http.Request) {
	//No need to check for type as root cannot be turned off
	ep, err := utils.PostPara(r, "ep")
	if err != nil {
		utils.SendErrorResponse(w, "invalid ep given")
		return
	}

	targetProxyRule, err := dynamicProxyRouter.LoadProxy(ep)
	if err != nil {
		utils.SendErrorResponse(w, "invalid endpoint given")
		return
	}

	enableStr, err := utils.PostPara(r, "enable")
	if err != nil {
		enableStr = "true"
	}

	//Flip the enable and disabled tag state
	ruleDisabled := enableStr == "false"

	targetProxyRule.Disabled = ruleDisabled
	err = SaveReverseProxyConfig(targetProxyRule)
	if err != nil {
		utils.SendErrorResponse(w, "unable to save updated rule")
		return
	}

	//Update uptime monitor
	UpdateUptimeMonitorTargets()

	utils.SendOK(w)
}

func ReverseProxyListDetail(w http.ResponseWriter, r *http.Request) {
	eptype, err := utils.PostPara(r, "type") //Support root and host
	if err != nil {
		utils.SendErrorResponse(w, "type not defined")
		return
	}

	if eptype == "host" {
		epname, err := utils.PostPara(r, "epname")
		if err != nil {
			utils.SendErrorResponse(w, "epname not defined")
			return
		}
		endpointRaw, ok := dynamicProxyRouter.ProxyEndpoints.Load(epname)
		if !ok {
			utils.SendErrorResponse(w, "proxy rule not found")
			return
		}
		targetEndpoint := dynamicproxy.CopyEndpoint(endpointRaw.(*dynamicproxy.ProxyEndpoint))
		js, _ := json.Marshal(targetEndpoint)
		utils.SendJSONResponse(w, string(js))
	} else if eptype == "root" {
		js, _ := json.Marshal(dynamicProxyRouter.Root)
		utils.SendJSONResponse(w, string(js))
	} else {
		utils.SendErrorResponse(w, "Invalid type given")
	}
}

func ReverseProxyList(w http.ResponseWriter, r *http.Request) {
	eptype, err := utils.PostPara(r, "type") //Support root and host
	if err != nil {
		utils.SendErrorResponse(w, "type not defined")
		return
	}

	if eptype == "host" {
		results := []*dynamicproxy.ProxyEndpoint{}
		dynamicProxyRouter.ProxyEndpoints.Range(func(key, value interface{}) bool {
			thisEndpoint := dynamicproxy.CopyEndpoint(value.(*dynamicproxy.ProxyEndpoint))

			//Clear the auth passwords before showing to front-end
			cleanedCredentials := []*dynamicproxy.BasicAuthCredentials{}
			for _, user := range thisEndpoint.BasicAuthCredentials {
				cleanedCredentials = append(cleanedCredentials, &dynamicproxy.BasicAuthCredentials{
					Username:     user.Username,
					PasswordHash: "",
				})
			}

			thisEndpoint.BasicAuthCredentials = cleanedCredentials
			results = append(results, thisEndpoint)
			return true
		})

		sort.Slice(results, func(i, j int) bool {
			return results[i].RootOrMatchingDomain < results[j].RootOrMatchingDomain
		})

		js, _ := json.Marshal(results)
		utils.SendJSONResponse(w, string(js))
	} else if eptype == "root" {
		js, _ := json.Marshal(dynamicProxyRouter.Root)
		utils.SendJSONResponse(w, string(js))
	} else {
		utils.SendErrorResponse(w, "Invalid type given")
	}
}

// Handle port 80 incoming traffics
func HandleUpdatePort80Listener(w http.ResponseWriter, r *http.Request) {
	enabled, err := utils.GetPara(r, "enable")
	if err != nil {
		//Load the current status
		currentEnabled := false
		err = sysdb.Read("settings", "listenP80", &currentEnabled)
		if err != nil {
			utils.SendErrorResponse(w, err.Error())
			return
		}
		js, _ := json.Marshal(currentEnabled)
		utils.SendJSONResponse(w, string(js))
	} else {
		if enabled == "true" {
			sysdb.Write("settings", "listenP80", true)
			SystemWideLogger.Println("Enabling port 80 listener")
			dynamicProxyRouter.UpdatePort80ListenerState(true)
		} else if enabled == "false" {
			sysdb.Write("settings", "listenP80", false)
			SystemWideLogger.Println("Disabling port 80 listener")
			dynamicProxyRouter.UpdatePort80ListenerState(false)
		} else {
			utils.SendErrorResponse(w, "invalid mode given: "+enabled)
		}
		utils.SendOK(w)
	}
}

// Handle https redirect
func HandleUpdateHttpsRedirect(w http.ResponseWriter, r *http.Request) {
	useRedirect, err := utils.GetPara(r, "set")
	if err != nil {
		currentRedirectToHttps := false
		//Load the current status
		err = sysdb.Read("settings", "redirect", &currentRedirectToHttps)
		if err != nil {
			utils.SendErrorResponse(w, err.Error())
			return
		}
		js, _ := json.Marshal(currentRedirectToHttps)
		utils.SendJSONResponse(w, string(js))
	} else {
		if dynamicProxyRouter.Option.Port == 80 {
			utils.SendErrorResponse(w, "This option is not available when listening on port 80")
			return
		}
		if useRedirect == "true" {
			sysdb.Write("settings", "redirect", true)
			SystemWideLogger.Println("Updating force HTTPS redirection to true")
			dynamicProxyRouter.UpdateHttpToHttpsRedirectSetting(true)
		} else if useRedirect == "false" {
			sysdb.Write("settings", "redirect", false)
			SystemWideLogger.Println("Updating force HTTPS redirection to false")
			dynamicProxyRouter.UpdateHttpToHttpsRedirectSetting(false)
		}

		utils.SendOK(w)
	}
}

// Handle checking if the current user is accessing via the reverse proxied interface
// Of the management interface.
func HandleManagementProxyCheck(w http.ResponseWriter, r *http.Request) {
	isProxied := dynamicProxyRouter.IsProxiedSubdomain(r)
	js, _ := json.Marshal(isProxied)
	utils.SendJSONResponse(w, string(js))
}

func HandleDevelopmentModeChange(w http.ResponseWriter, r *http.Request) {
	enableDevelopmentModeStr, err := utils.GetPara(r, "enable")
	if err != nil {
		//Load the current development mode toggle state
		js, _ := json.Marshal(dynamicProxyRouter.Option.NoCache)
		utils.SendJSONResponse(w, string(js))
	} else {
		//Write changes to runtime
		enableDevelopmentMode := false
		if enableDevelopmentModeStr == "true" {
			enableDevelopmentMode = true
		}

		//Write changes to runtime
		dynamicProxyRouter.Option.NoCache = enableDevelopmentMode

		//Write changes to database
		sysdb.Write("settings", "devMode", enableDevelopmentMode)

		utils.SendOK(w)
	}

}

// Handle incoming port set. Change the current proxy incoming port
func HandleIncomingPortSet(w http.ResponseWriter, r *http.Request) {
	newIncomingPort, err := utils.PostPara(r, "incoming")
	if err != nil {
		utils.SendErrorResponse(w, "invalid incoming port given")
		return
	}

	newIncomingPortInt, err := strconv.Atoi(newIncomingPort)
	if err != nil {
		utils.SendErrorResponse(w, "Invalid incoming port given")
		return
	}

	rootProxyTargetOrigin := ""
	if len(dynamicProxyRouter.Root.ActiveOrigins) > 0 {
		rootProxyTargetOrigin = dynamicProxyRouter.Root.ActiveOrigins[0].OriginIpOrDomain
	}

	//Check if it is identical as proxy root (recursion!)
	if dynamicProxyRouter.Root == nil || rootProxyTargetOrigin == "" {
		//Check if proxy root is set before checking recursive listen
		//Fixing issue #43
		utils.SendErrorResponse(w, "Set Proxy Root before changing inbound port")
		return
	}

	proxyRoot := strings.TrimSuffix(rootProxyTargetOrigin, "/")
	if strings.EqualFold(proxyRoot, "localhost:"+strconv.Itoa(newIncomingPortInt)) || strings.EqualFold(proxyRoot, "127.0.0.1:"+strconv.Itoa(newIncomingPortInt)) {
		//Listening port is same as proxy root
		//Not allow recursive settings
		utils.SendErrorResponse(w, "Recursive listening port! Check your proxy root settings.")
		return
	}

	//Stop and change the setting of the reverse proxy service
	if dynamicProxyRouter.Running {
		dynamicProxyRouter.StopProxyService()
		dynamicProxyRouter.Option.Port = newIncomingPortInt
		dynamicProxyRouter.StartProxyService()
	} else {
		//Only change setting but not starting the proxy service
		dynamicProxyRouter.Option.Port = newIncomingPortInt
	}

	sysdb.Write("settings", "inbound", newIncomingPortInt)

	utils.SendOK(w)
}

/* Handle Custom Header Rules */
//List all the custom header defined in this proxy rule

func HandleCustomHeaderList(w http.ResponseWriter, r *http.Request) {
	epType, err := utils.PostPara(r, "type")
	if err != nil {
		utils.SendErrorResponse(w, "endpoint type not defined")
		return
	}

	domain, err := utils.PostPara(r, "domain")
	if err != nil {
		utils.SendErrorResponse(w, "domain or matching rule not defined")
		return
	}

	var targetProxyEndpoint *dynamicproxy.ProxyEndpoint
	if epType == "root" {
		targetProxyEndpoint = dynamicProxyRouter.Root
	} else {
		ep, err := dynamicProxyRouter.LoadProxy(domain)
		if err != nil {
			utils.SendErrorResponse(w, "target endpoint not exists")
			return
		}

		targetProxyEndpoint = ep
	}

	//List all custom headers
	customHeaderList := targetProxyEndpoint.UserDefinedHeaders
	if customHeaderList == nil {
		customHeaderList = []*dynamicproxy.UserDefinedHeader{}
	}
	js, _ := json.Marshal(customHeaderList)
	utils.SendJSONResponse(w, string(js))

}

// Add a new header to the target endpoint
func HandleCustomHeaderAdd(w http.ResponseWriter, r *http.Request) {
	rewriteType, err := utils.PostPara(r, "type")
	if err != nil {
		utils.SendErrorResponse(w, "rewriteType not defined")
		return
	}

	domain, err := utils.PostPara(r, "domain")
	if err != nil {
		utils.SendErrorResponse(w, "domain or matching rule not defined")
		return
	}

	direction, err := utils.PostPara(r, "direction")
	if err != nil {
		utils.SendErrorResponse(w, "HTTP modifiy direction not set")
		return
	}

	name, err := utils.PostPara(r, "name")
	if err != nil {
		utils.SendErrorResponse(w, "HTTP header name not set")
		return
	}

	value, err := utils.PostPara(r, "value")
	if err != nil && rewriteType == "add" {
		utils.SendErrorResponse(w, "HTTP header value not set")
		return
	}

	targetProxyEndpoint, err := dynamicProxyRouter.LoadProxy(domain)
	if err != nil {
		utils.SendErrorResponse(w, "target endpoint not exists")
		return
	}

	//Create a Custom Header Defination type
	var rewriteDirection dynamicproxy.HeaderDirection
	if direction == "toOrigin" {
		rewriteDirection = dynamicproxy.HeaderDirection_ZoraxyToUpstream
	} else if direction == "toClient" {
		rewriteDirection = dynamicproxy.HeaderDirection_ZoraxyToDownstream
	} else {
		//Unknown direction
		utils.SendErrorResponse(w, "header rewrite direction not supported")
		return
	}

	isRemove := false
	if rewriteType == "remove" {
		isRemove = true
	}
	headerRewriteDefination := dynamicproxy.UserDefinedHeader{
		Key:       name,
		Value:     value,
		Direction: rewriteDirection,
		IsRemove:  isRemove,
	}

	//Create a new custom header object
	err = targetProxyEndpoint.AddUserDefinedHeader(&headerRewriteDefination)
	if err != nil {
		utils.SendErrorResponse(w, "unable to add header rewrite rule: "+err.Error())
		return
	}

	//Save it (no need reload as header are not handled by dpcore)
	err = SaveReverseProxyConfig(targetProxyEndpoint)
	if err != nil {
		utils.SendErrorResponse(w, "unable to save update")
		return
	}

	utils.SendOK(w)
}

// Remove a header from the target endpoint
func HandleCustomHeaderRemove(w http.ResponseWriter, r *http.Request) {
	domain, err := utils.PostPara(r, "domain")
	if err != nil {
		utils.SendErrorResponse(w, "domain or matching rule not defined")
		return
	}

	name, err := utils.PostPara(r, "name")
	if err != nil {
		utils.SendErrorResponse(w, "HTTP header name not set")
		return
	}

	targetProxyEndpoint, err := dynamicProxyRouter.LoadProxy(domain)
	if err != nil {
		utils.SendErrorResponse(w, "target endpoint not exists")
		return
	}

	err = targetProxyEndpoint.RemoveUserDefinedHeader(name)
	if err != nil {
		utils.SendErrorResponse(w, "unable to remove header rewrite rule: "+err.Error())
		return
	}

	err = SaveReverseProxyConfig(targetProxyEndpoint)
	if err != nil {
		utils.SendErrorResponse(w, "unable to save update")
		return
	}

	utils.SendOK(w)

}

// Handle view or edit HSTS states
func HandleHSTSState(w http.ResponseWriter, r *http.Request) {
	domain, err := utils.PostPara(r, "domain")
	if err != nil {
		domain, err = utils.GetPara(r, "domain")
		if err != nil {
			utils.SendErrorResponse(w, "domain or matching rule not defined")
			return
		}
	}

	targetProxyEndpoint, err := dynamicProxyRouter.LoadProxy(domain)
	if err != nil {
		utils.SendErrorResponse(w, "target endpoint not exists")
		return
	}

	if r.Method == http.MethodGet {
		//Return current HSTS enable state
		hstsAge := targetProxyEndpoint.HSTSMaxAge
		js, _ := json.Marshal(hstsAge)
		utils.SendJSONResponse(w, string(js))
		return
	} else if r.Method == http.MethodPost {
		newMaxAge, err := utils.PostInt(r, "maxage")
		if err != nil {
			utils.SendErrorResponse(w, "maxage not defeined")
			return
		}

		if newMaxAge == 0 || newMaxAge >= 31536000 {
			targetProxyEndpoint.HSTSMaxAge = int64(newMaxAge)
			SaveReverseProxyConfig(targetProxyEndpoint)
			targetProxyEndpoint.UpdateToRuntime()
		} else {
			utils.SendErrorResponse(w, "invalid max age given")
			return
		}
		utils.SendOK(w)
		return
	}

	http.Error(w, "405 - Method not allowed", http.StatusMethodNotAllowed)
}

// HandlePermissionPolicy handle read or write to permission policy
func HandlePermissionPolicy(w http.ResponseWriter, r *http.Request) {
	domain, err := utils.PostPara(r, "domain")
	if err != nil {
		domain, err = utils.GetPara(r, "domain")
		if err != nil {
			utils.SendErrorResponse(w, "domain or matching rule not defined")
			return
		}
	}

	targetProxyEndpoint, err := dynamicProxyRouter.LoadProxy(domain)
	if err != nil {
		utils.SendErrorResponse(w, "target endpoint not exists")
		return
	}

	if r.Method == http.MethodGet {
		type CurrentPolicyState struct {
			PPEnabled     bool
			CurrentPolicy *permissionpolicy.PermissionsPolicy
		}

		currentPolicy := permissionpolicy.GetDefaultPermissionPolicy()
		if targetProxyEndpoint.PermissionPolicy != nil {
			currentPolicy = targetProxyEndpoint.PermissionPolicy
		}
		result := CurrentPolicyState{
			PPEnabled:     targetProxyEndpoint.EnablePermissionPolicyHeader,
			CurrentPolicy: currentPolicy,
		}

		js, _ := json.Marshal(result)
		utils.SendJSONResponse(w, string(js))
		return
	} else if r.Method == http.MethodPost {
		//Update the enable state of permission policy
		enableState, err := utils.PostBool(r, "enable")
		if err != nil {
			utils.SendErrorResponse(w, "invalid enable state given")
			return
		}

		targetProxyEndpoint.EnablePermissionPolicyHeader = enableState
		SaveReverseProxyConfig(targetProxyEndpoint)
		targetProxyEndpoint.UpdateToRuntime()
		utils.SendOK(w)
		return
	} else if r.Method == http.MethodPut {
		//Store the new permission policy
		newPermissionPolicyJSONString, err := utils.PostPara(r, "pp")
		if err != nil {
			utils.SendErrorResponse(w, "missing pp (permission policy) paramter")
			return
		}

		//Parse the permission policy from JSON string
		newPermissionPolicy := permissionpolicy.GetDefaultPermissionPolicy()
		err = json.Unmarshal([]byte(newPermissionPolicyJSONString), &newPermissionPolicy)
		if err != nil {
			utils.SendErrorResponse(w, "permission policy parse error: "+err.Error())
			return
		}

		//Save it to file
		targetProxyEndpoint.PermissionPolicy = newPermissionPolicy
		SaveReverseProxyConfig(targetProxyEndpoint)
		targetProxyEndpoint.UpdateToRuntime()
		utils.SendOK(w)
		return
	}

	http.Error(w, "405 - Method not allowed", http.StatusMethodNotAllowed)
}<|MERGE_RESOLUTION|>--- conflicted
+++ resolved
@@ -474,10 +474,7 @@
 		utils.SendErrorResponse(w, "invalid rate limit number")
 		return
 	}
-<<<<<<< HEAD
-=======
-
->>>>>>> cb469f28
+
 	if requireRateLimit && proxyRateLimit <= 0 {
 		utils.SendErrorResponse(w, "rate limit number must be greater than 0")
 		return
