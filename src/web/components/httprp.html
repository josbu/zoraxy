--- conflicted
+++ resolved
@@ -1426,30 +1426,17 @@
 
         /* ------------ TLS ------------ */
         updateTlsResolveList(uuid);
-<<<<<<< HEAD
-        if (subd.TlsOptions != null){
-            //Use the saved settings
-=======
         if (subd.TlsOptions){
->>>>>>> cfd8f988
             editor.find(".Tls_EnableSNI").prop("checked", !subd.TlsOptions.DisableSNI);
             editor.find(".Tls_EnableLegacyCertificateMatching").prop("checked", !subd.TlsOptions.DisableLegacyCertificateMatching);
             editor.find(".Tls_EnableAutoHTTPS").prop("checked", !!subd.TlsOptions.EnableAutoHTTPS);
         }else{
-<<<<<<< HEAD
-            //Default settings
-            editor.find(".Tls_EnableSNI").prop("checked", true);
-            editor.find(".Tls_EnableLegacyCertificateMatching").prop("checked", false);
-            editor.find(".Tls_EnableAutoHTTPS").prop("checked", false);
-        }
-=======
             //Use default options
             editor.find(".Tls_EnableSNI").prop("checked", true);
             editor.find(".Tls_EnableLegacyCertificateMatching").prop("checked", true);
             editor.find(".Tls_EnableAutoHTTPS").prop("checked", false);
         }
-        
->>>>>>> cfd8f988
+      
         editor.find(".Tls_EnableSNI").off("change").on("change", function() {
             saveTlsConfigs(uuid);
         });
