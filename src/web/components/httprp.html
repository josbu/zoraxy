--- conflicted
+++ resolved
@@ -185,14 +185,8 @@
                         </td>
                         <td data-label="" editable="true" datatype="advanced" style="width: 350px;">
                             ${subd.AuthenticationProvider.AuthMethod == 0x1?`<i class="ui grey key icon"></i> Basic Auth`:``}
-<<<<<<< HEAD
                             ${subd.AuthenticationProvider.AuthMethod == 0x2?`<i class="ui blue key icon"></i> Forward Auth`:``}
                             ${subd.AuthenticationProvider.AuthMethod == 0x3?`<i class="ui yellow key icon"></i> OAuth2`:``}
-=======
-                            ${subd.AuthenticationProvider.AuthMethod == 0x2?`<i class="ui blue key icon"></i> Authelia`:``}
-                            ${subd.AuthenticationProvider.AuthMethod == 0x3?`<i class="ui yellow key icon"></i> OAuth2`:``}
-                            ${subd.AuthenticationProvider.AuthMethod == 0x4?`<i class="ui blue key icon"></i> Authentik`:``}
->>>>>>> e2882b64
                             ${subd.AuthenticationProvider.AuthMethod != 0x0 && subd.RequireRateLimit?"<br>":""}
                             ${subd.RequireRateLimit?`<i class="ui green check icon"></i> Rate Limit @ ${subd.RateLimit} req/s`:``}
                             ${subd.AuthenticationProvider.AuthMethod == 0x0 && !subd.RequireRateLimit?`<small style="opacity: 0.3; pointer-events: none; user-select: none;">No Special Settings</small>`:""}
@@ -398,23 +392,13 @@
                         <div class="field">
                             <div class="ui radio checkbox">
                                 <input type="radio" value="2" name="authProviderType" ${authProvider==0x2?"checked":""}>
-<<<<<<< HEAD
                                 <label>Forward Auth</label>
-=======
-                                <label>Authelia</label>
                             </div>
                         </div>
                         <div class="field">
                             <div class="ui radio checkbox">
                                 <input type="radio" value="3" name="authProviderType" ${authProvider==0x3?"checked":""}>
                                 <label>OAuth2</label>
-                            </div>
-                        </div>
-                        <div class="field">
-                            <div class="ui radio checkbox">
-                                <input type="radio" value="4" name="authProviderType" ${authProvider==0x4?"checked":""}>
-                                <label>Authentik</label>
->>>>>>> e2882b64
                             </div>
                         </div>
                     </div>
