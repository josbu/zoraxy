--- conflicted
+++ resolved
@@ -10,9 +10,10 @@
 import (
 	"embed"
 	"flag"
-	"imuslab.com/zoraxy/mod/auth/sso/oauth2"
 	"net/http"
 	"time"
+
+	"imuslab.com/zoraxy/mod/auth/sso/oauth2"
 
 	"imuslab.com/zoraxy/mod/access"
 	"imuslab.com/zoraxy/mod/acme"
@@ -144,13 +145,8 @@
 	pluginManager      *plugins.Manager          //Plugin manager for managing plugins
 
 	//Authentication Provider
-<<<<<<< HEAD
-	forwardAuthRouter *forward.AuthRouter // Forward Auth router for Authelia/Authentik/etc authentication
-=======
-	autheliaRouter  *authelia.AutheliaRouter   //Authelia router for Authelia authentication
-	authentikRouter *authentik.AuthentikRouter //Authentik router for Authentik authentication
-	oauth2Router    *oauth2.OAuth2Router       //OAuth2Router router for OAuth2Router authentication
->>>>>>> e2882b64
+	forwardAuthRouter *forward.AuthRouter  // Forward Auth router for Authelia/Authentik/etc authentication
+	oauth2Router      *oauth2.OAuth2Router //OAuth2Router router for OAuth2Router authentication
 
 	//Helper modules
 	EmailSender       *email.Sender         //Email sender that handle email sending
